--- conflicted
+++ resolved
@@ -18,23 +18,6 @@
 - **User Listing:** Users can list all connected clients using the `/list` command.
 - **Connection Limit:** The server has a maximum connection limit to prevent overload.
 - **ASCII Art Logo:** A fun ASCII art logo is displayed upon client connection.
-- **Protocol Validation:** Server validates client connections using CHAT/1.0 protocol handshake
-- **Connection Management:** Automatic reconnection with timeout and retry logic
-- **Keep-alive Mechanism:** Continuous connection monitoring with status updates
-- **Message Size Limits:** Messages are limited to 1024 bytes to prevent abuse
-- **Enhanced Error Handling:** Graceful handling of connection errors and server disconnections
-
-## Protocol
-
-The chat protocol uses a simple handshake mechanism:
-
-1. Client connects to server
-<<<<<<< HEAD
-2. Client sends "CHAT/1.0\\n" as initial handshake
-=======
-2. Client sends "CHAT/1.0\n" as initial handshake
->>>>>>> e1ad73aa
-3. Server validates handshake and proceeds with connection
 
 ## Getting Started
 
@@ -44,40 +27,8 @@
 
 ### Running the Server
 
-1. Clone the repository:
-   ```bash
-   git clone https://github.com/arnoldadero/tcp_chat.git
-   cd tcp_chat
-   ```
-<<<<<<< HEAD
-
-2. Build and run the server:
-   ```bash
-   go run main.go [port]
-   ```
-   If no port is specified, the default port `8989` will be used.
-
-   Alternatively, you can build and run the server as a binary:
-   ```bash
-   go build -o tcp_chat_server
-   ./tcp_chat_server [port]
-   ```
-
-3. (Optional) Run tests:
-   ```bash
-   go test ./...
-   ```
-=======
-2. Navigate to the server directory:
-   ```bash
-   cd server
-   ```
-3. Run the server:
-   ```bash
-   go run main.go [port]
-   ```
-   If no port is specified, the default port `8989` will be used.
->>>>>>> e1ad73aa
+1. Navigate to the server directory.
+2. Run the command `go run main.go [port]` to start the server. If no port is specified, the default port `8989` will be used.
 
 ### Running the Client
 
