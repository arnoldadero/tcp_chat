package main

import (
	"bufio"
	"fmt"
	"log"
	"net"
	"os"
	"strings"
	"sync"
	"time"
)

<<<<<<< HEAD
const DefaultPort = "8989"
=======
const defaultPort = "8989"
>>>>>>> e1ad73aa
const maxConnections = 10

var (
	clients   = make(map[net.Conn]string) // Map to store client connections and names
	mutex     sync.Mutex                 // Mutex to protect access to the clients map
	messages  []string                   // Slice to store chat messages
	connCount int                        // Counter for active connections
)

// GetClients returns a copy of the clients map for testing purposes
func GetClients() map[net.Conn]string {
	mutex.Lock()
	defer mutex.Unlock()
	
	// Create a new map and copy all entries
	clientsCopy := make(map[net.Conn]string)
	for k, v := range clients {
		clientsCopy[k] = v
	}
	return clientsCopy
}

func main() {
	port := DefaultPort
	if len(os.Args) > 1 {
		if len(os.Args) != 2 {
			fmt.Println("[USAGE]: ./TCPChat $port")
			os.Exit(1)
		}
		port = os.Args[1]
	}

	ln, err := net.Listen("tcp", ":"+port)
	if err != nil {
		log.Fatalf("Error starting server: %v", err)
	}
	defer ln.Close()

	fmt.Println("Listening on the port :" + port)

	for {
		conn, err := ln.Accept()
		if err != nil {
			log.Printf("Error accepting connection: %v", err)
			continue
		}

		// Validate connection by checking first bytes
		buf := make([]byte, 1024)
		n, err := conn.Read(buf)
		if err != nil || !strings.HasPrefix(string(buf[:n]), "CHAT/1.0") {
			conn.Write([]byte("Invalid protocol. Please use TCP chat client.\n"))
			conn.Close()
			continue
		}

		mutex.Lock()
		if connCount >= maxConnections {
			mutex.Unlock()
			conn.Write([]byte("Server is full. Please try again later.\n"))
			conn.Close()
			continue
		}
		connCount++
		mutex.Unlock()
		go handleConnection(conn)
	}
}

func handleConnection(conn net.Conn) {
	defer func() {
		conn.Close()
		mutex.Lock()
		connCount--
		mutex.Unlock()
		if _, ok := clients[conn]; ok {
			clientName := clients[conn]
			delete(clients, conn)
			broadcastMessage(fmt.Sprintf("%s has left our chat...", clientName), conn)
			log.Printf("Client disconnected: %s", clientName)
		}
	}()
	fmt.Println("New connection from:", conn.RemoteAddr())

<<<<<<< HEAD
	reader := bufio.NewReader(conn)
	
	// Send welcome messages
	_, err := conn.Write([]byte("Welcome to TCP-Chat!\n"))
=======
	// Send the ASCII art logo
	logo := []string{
		"         _nnnn_",
		"        dGGGGMMb",
		"       @p~qp~~qMb",
		"       M|@||@) M|",
		"       @,----.JM|",
		"      JS^\\__/  qKL",
		"     dZP        qKRb",
		"    dZP          qKKb",
		"   fZP            SMMb",
		"   HZM            MMMM",
		"   FqM            MMMM",
		" __| \".        |\\dS\"qML",
		" |    `.       | `' \\Zq",
		"_)      \\.___.,|     .'",
		"\\____   )MMMMMP|   .'",
		"     `-'       `--'",
	}
	
	_, err := conn.Write([]byte("Welcome to TCP-Chat!\n"))
	if err != nil {
		log.Printf("Error sending welcome message: %v", err)
		return
	}
	
	for _, line := range logo {
		_, err := conn.Write([]byte(line + "\n"))
		if err != nil {
			log.Printf("Error sending logo line: %v", err)
			return
		}
	}
>>>>>>> e1ad73aa
	if err != nil {
		log.Printf("Error sending welcome message: %v", err)
		return
	}

<<<<<<< HEAD
	// Send the ASCII art logo
	logo := []string{
		"         _nnnn_",
		"        dGGGGMMb",
		"       @p~qp~~qMb",
		"       M|@||@) M|",
		"       @,----.JM|",
		"      JS^\\__/  qKL",
		"     dZP        qKRb",
		"    dZP          qKKb",
		"   fZP            SMMb",
		"   HZM            MMMM",
		"   FqM            MMMM",
		" __| \".        |\\dS\"qML",
		" |    `.       | `' \\Zq",
		"_)      \\.___.,|     .'",
		"\\____   )MMMMMP|   .'",
		"     `-'       `--'",
	}
	
	for _, line := range logo {
		_, err := conn.Write([]byte(line + "\n"))
		if err != nil {
			log.Printf("Error sending logo line: %v", err)
			return
		}
	}

=======
>>>>>>> e1ad73aa
	// Prompt for the client's name
	_, err = conn.Write([]byte("[ENTER YOUR NAME]: "))
	if err != nil {
		log.Printf("Error sending name prompt: %v", err)
		return
	}

<<<<<<< HEAD
	// Read client name
=======
	// Read the client's name
	reader := bufio.NewReader(conn)
>>>>>>> e1ad73aa
	clientName, err := reader.ReadString('\n')
	if err != nil {
		log.Printf("Error reading client name: %v", err)
		return
	}
	clientName = strings.TrimSpace(clientName)

<<<<<<< HEAD
	// Validate name
=======
>>>>>>> e1ad73aa
	if clientName == "" {
		_, err := conn.Write([]byte("Name cannot be empty. Please reconnect.\n"))
		if err != nil {
			log.Printf("Error sending empty name message: %v", err)
		}
		return
	}

<<<<<<< HEAD
	// Add client to map with proper synchronization
=======
>>>>>>> e1ad73aa
	mutex.Lock()
	clients[conn] = clientName
	mutex.Unlock()

<<<<<<< HEAD
	// Send confirmation message and wait for it to complete
	_, err = conn.Write([]byte(fmt.Sprintf("Welcome, %s!\n", clientName)))
	if err != nil {
		log.Printf("Error sending welcome message: %v", err)
		mutex.Lock()
		delete(clients, conn)
		mutex.Unlock()
		return
	}

	// Flush the connection to ensure message is sent
	if err := conn.(*net.TCPConn).SetWriteDeadline(time.Now().Add(1 * time.Second)); err != nil {
		log.Printf("Error setting write deadline: %v", err)
		mutex.Lock()
		delete(clients, conn)
		mutex.Unlock()
		return
	}

=======
>>>>>>> e1ad73aa
	// Send previous messages to the new client
	for _, msg := range messages {
		_, err := conn.Write([]byte(msg + "\n"))
		if err != nil {
			log.Printf("Error sending previous message: %v", err)
		}
	}

	// Notify other clients about the new connection
	broadcastMessage(fmt.Sprintf("%s has joined our chat...", clientName), conn)

	log.Printf("Client connected: %s", clientName)

	// Handle incoming messages from the client
	for {
		message, err := reader.ReadString('\n')
		if err != nil {
			// Handle client disconnection
			mutex.Lock()
			delete(clients, conn)
			mutex.Unlock()
			broadcastMessage(fmt.Sprintf("%s has left our chat...", clientName), conn)
			log.Printf("Client disconnected: %s", clientName)
			return
		}
		message = strings.TrimSpace(message)
		if strings.HasPrefix(message, "/msg ") {
			parts := strings.SplitN(message, " ", 3)
			if len(parts) == 3 {
				recipientName := parts[1]
				privateMessage := parts[2]

				mutex.Lock()
				recipientConn := findConnectionByName(recipientName)
				mutex.Unlock()

				if recipientConn != nil {
					// Send the private message
					_, err := recipientConn.Write([]byte(fmt.Sprintf("[Private from %s]: %s\n", clientName, privateMessage)))
					if err != nil {
						log.Printf("Error sending private message to %s: %v", recipientName, err)
						// Optionally notify the sender about the failure
						conn.Write([]byte(fmt.Sprintf("Could not send private message to %s\n", recipientName)))
					} else {
						// Notify the sender about successful delivery
						conn.Write([]byte(fmt.Sprintf("Private message sent to %s\n", recipientName)))
					}
				} else {
					// Notify the sender if the recipient is not found
					conn.Write([]byte(fmt.Sprintf("User %s not found\n", recipientName)))
				}
				continue
			} else {
				conn.Write([]byte("Invalid private message format. Use /msg <username> <message>\n"))
				continue
			}
		} else if message == "/list" {
			// Handle /list command
			mutex.Lock()
			var userList strings.Builder
			userList.WriteString("Connected users:\n")
			for _, name := range clients {
				userList.WriteString(name + "\n")
			}
			mutex.Unlock()
			conn.Write([]byte(userList.String()))
			continue
		}
		if message != "" {
			formattedMessage := fmt.Sprintf("[%s][%s]:%s", time.Now().Format("2006-01-02 15:04:05"), clientName, message)
			messages = append(messages, formattedMessage)
			broadcastMessage(formattedMessage, conn)
		}
	}
}

func findConnectionByName(name string) net.Conn {
	for conn, clientName := range clients {
		if clientName == name {
			return conn
		}
	}
	return nil
}

func broadcastMessage(message string, sender net.Conn) {
	mutex.Lock()
	defer mutex.Unlock()
	timestamp := time.Now().Format("2006-01-02 15:04:05")
	formattedMessage := fmt.Sprintf("[%s] %s", timestamp, message)
	for conn, name := range clients {
		if conn != sender {
			_, err := conn.Write([]byte(formattedMessage + "\n"))
			if err != nil {
				log.Printf("Error broadcasting message to %s: %v", name, err)
			}
		}
	}
}<|MERGE_RESOLUTION|>--- conflicted
+++ resolved
@@ -11,12 +11,10 @@
 	"time"
 )
 
-<<<<<<< HEAD
-const DefaultPort = "8989"
-=======
-const defaultPort = "8989"
->>>>>>> e1ad73aa
-const maxConnections = 10
+const (
+	DefaultPort     = "8989"
+	maxConnections  = 10
+)
 
 var (
 	clients   = make(map[net.Conn]string) // Map to store client connections and names
@@ -98,14 +96,17 @@
 			log.Printf("Client disconnected: %s", clientName)
 		}
 	}()
+
 	fmt.Println("New connection from:", conn.RemoteAddr())
-
-<<<<<<< HEAD
 	reader := bufio.NewReader(conn)
-	
+
 	// Send welcome messages
 	_, err := conn.Write([]byte("Welcome to TCP-Chat!\n"))
-=======
+	if err != nil {
+		log.Printf("Error sending welcome message: %v", err)
+		return
+	}
+
 	// Send the ASCII art logo
 	logo := []string{
 		"         _nnnn_",
@@ -126,12 +127,6 @@
 		"     `-'       `--'",
 	}
 	
-	_, err := conn.Write([]byte("Welcome to TCP-Chat!\n"))
-	if err != nil {
-		log.Printf("Error sending welcome message: %v", err)
-		return
-	}
-	
 	for _, line := range logo {
 		_, err := conn.Write([]byte(line + "\n"))
 		if err != nil {
@@ -139,43 +134,7 @@
 			return
 		}
 	}
->>>>>>> e1ad73aa
-	if err != nil {
-		log.Printf("Error sending welcome message: %v", err)
-		return
-	}
-
-<<<<<<< HEAD
-	// Send the ASCII art logo
-	logo := []string{
-		"         _nnnn_",
-		"        dGGGGMMb",
-		"       @p~qp~~qMb",
-		"       M|@||@) M|",
-		"       @,----.JM|",
-		"      JS^\\__/  qKL",
-		"     dZP        qKRb",
-		"    dZP          qKKb",
-		"   fZP            SMMb",
-		"   HZM            MMMM",
-		"   FqM            MMMM",
-		" __| \".        |\\dS\"qML",
-		" |    `.       | `' \\Zq",
-		"_)      \\.___.,|     .'",
-		"\\____   )MMMMMP|   .'",
-		"     `-'       `--'",
-	}
-	
-	for _, line := range logo {
-		_, err := conn.Write([]byte(line + "\n"))
-		if err != nil {
-			log.Printf("Error sending logo line: %v", err)
-			return
-		}
-	}
-
-=======
->>>>>>> e1ad73aa
+
 	// Prompt for the client's name
 	_, err = conn.Write([]byte("[ENTER YOUR NAME]: "))
 	if err != nil {
@@ -183,12 +142,7 @@
 		return
 	}
 
-<<<<<<< HEAD
 	// Read client name
-=======
-	// Read the client's name
-	reader := bufio.NewReader(conn)
->>>>>>> e1ad73aa
 	clientName, err := reader.ReadString('\n')
 	if err != nil {
 		log.Printf("Error reading client name: %v", err)
@@ -196,27 +150,21 @@
 	}
 	clientName = strings.TrimSpace(clientName)
 
-<<<<<<< HEAD
 	// Validate name
-=======
->>>>>>> e1ad73aa
 	if clientName == "" {
 		_, err := conn.Write([]byte("Name cannot be empty. Please reconnect.\n"))
 		if err != nil {
 			log.Printf("Error sending empty name message: %v", err)
 		}
-		return
-	}
-
-<<<<<<< HEAD
+		conn.Close()
+		return
+	}
+
 	// Add client to map with proper synchronization
-=======
->>>>>>> e1ad73aa
 	mutex.Lock()
 	clients[conn] = clientName
 	mutex.Unlock()
 
-<<<<<<< HEAD
 	// Send confirmation message and wait for it to complete
 	_, err = conn.Write([]byte(fmt.Sprintf("Welcome, %s!\n", clientName)))
 	if err != nil {
@@ -227,17 +175,6 @@
 		return
 	}
 
-	// Flush the connection to ensure message is sent
-	if err := conn.(*net.TCPConn).SetWriteDeadline(time.Now().Add(1 * time.Second)); err != nil {
-		log.Printf("Error setting write deadline: %v", err)
-		mutex.Lock()
-		delete(clients, conn)
-		mutex.Unlock()
-		return
-	}
-
-=======
->>>>>>> e1ad73aa
 	// Send previous messages to the new client
 	for _, msg := range messages {
 		_, err := conn.Write([]byte(msg + "\n"))
